--- conflicted
+++ resolved
@@ -96,52 +96,15 @@
 
 ## Overview
 `PR-Agent` offers extensive pull request functionalities across various git providers:
-<<<<<<< HEAD
-|       |                                             | GitHub | Gitlab | Bitbucket | CodeCommit |
-|-------|---------------------------------------------|:------:|:------:|:---------:|:----------:|
-| TOOLS | Review                                      |   :white_check_mark:    |   :white_check_mark:    |   :white_check_mark:       |   :white_check_mark:    |
-|       | ⮑ Inline review                             |   :white_check_mark:    |   :white_check_mark:    |   :white_check_mark:          |
-|       | Ask                                         |   :white_check_mark:    |   :white_check_mark:    |   :white_check_mark:          |
-|       | Auto-Description                            |   :white_check_mark:    |   :white_check_mark:    |   :white_check_mark:        |
-|       | Improve Code                                |   :white_check_mark:    |   :white_check_mark:    |   :white_check_mark:          |
-|       | Reflect and Review                          |   :white_check_mark:    |                         |   :white_check_mark:          |
-|       | Update CHANGELOG.md                         |   :white_check_mark:    |                         |   :white_check_mark:          |
-|       |                                             |        |        |      |      |
-| USAGE | CLI                                         |   :white_check_mark:    |   :white_check_mark:    |   :white_check_mark:       |   :white_check_mark:    |
-|       | App / webhook                               |   :white_check_mark:    |   :white_check_mark:    |           |          |
-|       | Tagging bot                                 |   :white_check_mark:    |        |           |          |
-|       | Actions                                     |   :white_check_mark:    |        |           |          |
-|       |                                             |        |        |      |      |
-| CORE  | PR compression                              |   :white_check_mark:    |   :white_check_mark:    |   :white_check_mark:       |          |
-|       | Repo language prioritization                |   :white_check_mark:    |   :white_check_mark:    |   :white_check_mark:       |          |
-|       | Adaptive and token-aware<br />file patch fitting |   :white_check_mark:    |   :white_check_mark:    |   :white_check_mark:       |          |
-|       | Multiple models support |   :white_check_mark:    |   :white_check_mark:    |   :white_check_mark:       |          |
-|       | Incremental PR Review |   :white_check_mark:    |      |      |      |
-
-Examples for invoking the different tools via the CLI:
-- **Review**:       python cli.py --pr_url=<pr_url>  review
-- **Describe**:     python cli.py --pr_url=<pr_url>  describe
-- **Improve**:      python cli.py --pr_url=<pr_url>  improve
-- **Ask**:          python cli.py --pr_url=<pr_url>  ask "Write me a poem about this PR"
-- **Reflect**:      python cli.py --pr_url=<pr_url>  reflect
-- **Update Changelog**:      python cli.py --pr_url=<pr_url>  update_changelog
-
-"<pr_url>" is the url of the relevant PR (for example: https://github.com/Codium-ai/pr-agent/pull/50).
-
-In the [configuration](./CONFIGURATION.md) file you can select your git provider (GitHub, Gitlab, Bitbucket), and further configure the different tools.
-Options that are available in the configuration file can be specified at run time when calling actions. Two examples:
-- /review --pr_reviewer.extra_instructions="focus on the file: ..."
-- /describe --pr_description.add_original_user_description=false -pr_description.extra_instructions="make sure to mention: ..."
-=======
 |       |                                             | GitHub | Gitlab | Bitbucket | CodeCommit | Azure DevOps |
 |-------|---------------------------------------------|:------:|:------:|:---------:|:----------:|:----------:|
 | TOOLS | Review                                      |   :white_check_mark:    |   :white_check_mark:    |   :white_check_mark:       |   :white_check_mark:    |   :white_check_mark:    |
 |       | Ask                                         |   :white_check_mark:    |   :white_check_mark:    |   :white_check_mark:          |   :white_check_mark:          | :white_check_mark:
-|       | Auto-Description                            |   :white_check_mark:    |   :white_check_mark:    |           |   :white_check_mark:    |   :white_check_mark:    |
-|       | Improve Code                                |   :white_check_mark:    |   :white_check_mark:    |           |   :white_check_mark:    |          |
-|       | ⮑ Extended                             |   :white_check_mark:    |   :white_check_mark:    |           |   :white_check_mark:    |          |
-|       | Reflect and Review                          |   :white_check_mark:    |                         |           |          |   :white_check_mark:    |
-|       | Update CHANGELOG.md                         |   :white_check_mark:    |                         |           |          |          |
+|       | Auto-Description                            |   :white_check_mark:    |   :white_check_mark:    |   :white_check_mark:        |   :white_check_mark:    |   :white_check_mark:    |
+|       | Improve Code                                |   :white_check_mark:    |   :white_check_mark:    |   :white_check_mark:        |   :white_check_mark:    |          |
+|       | ⮑ Extended                             |   :white_check_mark:    |   :white_check_mark:    |        :white_check_mark:   |   :white_check_mark:    |          |
+|       | Reflect and Review                          |   :white_check_mark:    |                         |   :white_check_mark:        |          |   :white_check_mark:    |
+|       | Update CHANGELOG.md                         |   :white_check_mark:    |                         |   :white_check_mark:        |          |          |
 |       |                                             |        |        |      |      |      |
 | USAGE | CLI                                         |   :white_check_mark:    |   :white_check_mark:    |   :white_check_mark:       |   :white_check_mark:    |   :white_check_mark:    |
 |       | App / webhook                               |   :white_check_mark:    |   :white_check_mark:    |           |          |          |
@@ -155,7 +118,6 @@
 |       | Incremental PR Review |   :white_check_mark:    |      |      |      |      |
 
 Review the **[usage guide](./Usage.md)** section for detailed instructions how to use the different tools, select the relevant git provider (GitHub, Gitlab, Bitbucket,...), and adjust the configuration file to your needs.
->>>>>>> 958ecf33
 
 ## Try it now
 
