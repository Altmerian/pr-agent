--- conflicted
+++ resolved
@@ -1,13 +1,11 @@
 from __future__ import annotations
-<<<<<<< HEAD
+
+import difflib
+import logging
+import re
 import traceback
-=======
-
-import re
-import difflib
->>>>>>> a4534379
-import logging
-from typing import Callable, Tuple, List, Any
+from typing import Any, Callable, List, Tuple
+
 from github import RateLimitExceededException
 
 from pr_agent.algo import MAX_TOKENS
@@ -15,7 +13,7 @@
 from pr_agent.algo.language_handler import sort_files_by_main_languages
 from pr_agent.algo.token_handler import TokenHandler
 from pr_agent.config_loader import get_settings
-from pr_agent.git_providers.git_provider import GitProvider, FilePatchInfo
+from pr_agent.git_providers.git_provider import FilePatchInfo, GitProvider
 
 DELETED_FILES_ = "Deleted files:\n"
 
