# Important: This file contains all available configuration options.
# Do not copy this entire file to your repository configuration.
# Your repository configuration should only include options you wish to override from the defaults.
#
# Use this page: 'https://qodo-merge-docs.qodo.ai/ai_search/' to ask questions about the configuration options.

[config]
# models
<<<<<<< HEAD
model="claude-3-7-sonnet"
#model="gemini-2.5-pro"
fallback_models=["o4-mini", "gpt-4.1"]
#model_weak="gemini-2.5-flash" # optional, a weaker model to use for some easier tasks
=======
model="o4-mini"
fallback_models=["gpt-4.1"]
#model_weak="gpt-4o" # optional, a weaker model to use for some easier tasks
>>>>>>> baf361f0
# CLI
git_provider="github"
publish_output=true
publish_output_progress=false
verbosity_level=2
use_extra_bad_extensions=false
# Log
log_level="DEBUG"
# Configurations
use_wiki_settings_file=true
use_repo_settings_file=true
use_global_settings_file=true
disable_auto_feedback = false
ai_timeout=120 # 2minutes
skip_keys = []
custom_reasoning_model = false # when true, disables system messages and temperature controls for models that don't support chat-style inputs
response_language="en-US" # Language locales code for PR responses in ISO 3166 and ISO 639 format (e.g., "en-US", "it-IT", "zh-CN", ...)
# token limits
max_description_tokens = 500
max_commits_tokens = 500
max_model_tokens = 32000 # Limits the maximum number of tokens that can be used by any model, regardless of the model's default capabilities.
custom_model_max_tokens=-1 # for models not in the default list
model_token_count_estimate_factor=0.3 # factor to increase the token count estimate, in order to reduce likelihood of model failure due to too many tokens - applicable only when requesting an accurate estimate.
# patch extension logic
patch_extension_skip_types =[".md",".txt"]
allow_dynamic_context=true
max_extra_lines_before_dynamic_context = 8 # will try to include up to 10 extra lines before the hunk in the patch, until we reach an enclosing function or class
patch_extra_lines_before = 3 # Number of extra lines (+3 default ones) to include before each hunk in the patch
patch_extra_lines_after = 1 # Number of extra lines (+3 default ones) to include after each hunk in the patch
secret_provider=""
cli_mode=false
ai_disclaimer_title=""  # Pro feature, title for a collapsible disclaimer to AI outputs
ai_disclaimer=""  # Pro feature, full text for the AI disclaimer
output_relevant_configurations=false
large_patch_policy = "clip" # "clip", "skip"
duplicate_prompt_examples = false
# seed
seed=-1 # set positive value to fix the seed (and ensure temperature=0)
temperature=0.2
# ignore logic
ignore_pr_title = ["^\\[Auto\\]", "^Auto"] # a list of regular expressions to match against the PR title to ignore the PR agent
ignore_pr_target_branches = [] # a list of regular expressions of target branches to ignore from PR agent when an PR is created
ignore_pr_source_branches = [] # a list of regular expressions of source branches to ignore from PR agent when an PR is created
ignore_pr_labels = [] # labels to ignore from PR agent when an PR is created
ignore_pr_authors = [] # authors to ignore from PR agent when an PR is created
#
is_auto_command = false # will be auto-set to true if the command is triggered by an automation
enable_ai_metadata = false # will enable adding ai metadata
reasoning_effort = "medium" # "low", "medium", "high"
# auto approval 💎
enable_auto_approval=false # Set to true to enable auto-approval of PRs under certain conditions
auto_approve_for_low_review_effort=-1 # -1 to disable, [1-5] to set the threshold for auto-approval
auto_approve_for_no_suggestions=false # If true, the PR will be auto-approved if there are no suggestions
# extended thinking for Claude reasoning models
enable_claude_extended_thinking = true # Set to true to enable extended thinking feature
extended_thinking_budget_tokens = 2048
extended_thinking_max_output_tokens = 4096


[pr_reviewer] # /review #
# enable/disable features
require_score_review=false
require_tests_review=true
require_estimate_effort_to_review=true
require_can_be_split_review=false
require_security_review=true
require_ticket_analysis_review=true
# general options
persistent_comment=true
extra_instructions = ""
final_update_message = true
# review labels
enable_review_labels_security=true
enable_review_labels_effort=true
# specific configurations for incremental review (/review -i)
require_all_thresholds_for_incremental_review=false
minimal_commits_for_incremental_review=0
minimal_minutes_for_incremental_review=0
enable_intro_text=true
enable_help_text=false # Determines whether to include help text in the PR review. Enabled by default.

[pr_description] # /describe #
publish_labels=false
add_original_user_description=true
generate_ai_title=false
use_bullet_points=true
extra_instructions = ""
enable_pr_type=true
final_update_message = true
enable_help_text=false
enable_help_comment=true
# describe as comment
publish_description_as_comment=false
publish_description_as_comment_persistent=true
## changes walkthrough section
enable_semantic_files_types=true
collapsible_file_list='adaptive' # true, false, 'adaptive'
collapsible_file_list_threshold=6
inline_file_summary=false # false, true, 'table'
# markers
use_description_markers=false
include_generated_by_header=true
# large pr mode 💎
enable_large_pr_handling=true
max_ai_calls=4
async_ai_calls=true
#custom_labels = ['Bug fix', 'Tests', 'Bug fix with tests', 'Enhancement', 'Documentation', 'Other']

[pr_questions] # /ask #
enable_help_text=false


[pr_code_suggestions] # /improve #
max_context_tokens=16000
#
commitable_code_suggestions = false
dual_publishing_score_threshold=-1 # -1 to disable, [0-10] to set the threshold (>=) for publishing a code suggestion both in a table and as commitable
focus_only_on_problems=true
#
extra_instructions = ""
enable_help_text=false
enable_chat_text=false
persistent_comment=true
max_history_len=4
publish_output_no_suggestions=true
# enable to apply suggestion 💎
apply_suggestions_checkbox=true
# suggestions scoring
suggestions_score_threshold=0 # [0-10]| recommend not to set this value above 8, since above it may clip highly relevant suggestions
new_score_mechanism=true
new_score_mechanism_th_high=9
new_score_mechanism_th_medium=7
# params for '/improve --extended' mode
auto_extended_mode=true
num_code_suggestions_per_chunk=3
max_number_of_calls = 3
parallel_calls = true

final_clip_factor = 0.8
decouple_hunks = false
# self-review checkbox
demand_code_suggestions_self_review=false # add a checkbox for the author to self-review the code suggestions
code_suggestions_self_review_text= "**Author self-review**: I have reviewed the PR code suggestions, and addressed the relevant ones."
approve_pr_on_self_review=false # Pro feature. if true, the PR will be auto-approved after the author clicks on the self-review checkbox
fold_suggestions_on_self_review=true # Pro feature. if true, the code suggestions will be folded after the author clicks on the self-review checkbox
# Suggestion impact 💎
publish_post_process_suggestion_impact=true
wiki_page_accepted_suggestions=true
allow_thumbs_up_down=false

[pr_custom_prompt] # /custom_prompt #
prompt = """\
The code suggestions should focus only on the following:
- ...
- ...
...
"""
suggestions_score_threshold=0
num_code_suggestions_per_chunk=3
self_reflect_on_custom_suggestions=true
enable_help_text=false


[pr_add_docs] # /add_docs #
extra_instructions = ""
docs_style = "Sphinx" # "Google Style with Args, Returns, Attributes...etc", "Numpy Style", "Sphinx Style", "PEP257", "reStructuredText"
file = ""              # in case there are several components with the same name, you can specify the relevant file
class_name = ""        # in case there are several methods with the same name in the same file, you can specify the relevant class name

[pr_update_changelog] # /update_changelog #
push_changelog_changes=false
extra_instructions = ""
add_pr_link=true
skip_ci_on_push=true

[pr_analyze] # /analyze #
enable_help_text=true

[pr_test] # /test #
extra_instructions = ""
testing_framework = "" # specify the testing framework you want to use
num_tests=3            # number of tests to generate. max 5.
avoid_mocks=true       # if true, the generated tests will prefer to use real objects instead of mocks
file = ""              # in case there are several components with the same name, you can specify the relevant file
class_name = ""        # in case there are several methods with the same name in the same file, you can specify the relevant class name
enable_help_text=false

[pr_improve_component] # /improve_component #
num_code_suggestions=4
extra_instructions = ""
file = ""              # in case there are several components with the same name, you can specify the relevant file
class_name = ""        # in case there are several methods with the same name in the same file, you can specify the relevant class name

[checks] # /checks (pro feature) #
enable_auto_checks_feedback=true
excluded_checks_list=["lint"] # list of checks to exclude, for example: ["check1", "check2"]
persistent_comment=true
enable_help_text=true
final_update_message = false

[pr_help] # /help #
force_local_db=false
num_retrieved_snippets=5

[pr_config] # /config #

[pr_help_docs]
repo_url = "" #If not overwritten, will use the repo from where the context came from (issue or PR)
repo_default_branch = "main"
docs_path = "docs"
exclude_root_readme = false
supported_doc_exts = [".md", ".mdx", ".rst"]
enable_help_text=false

[github]
# The type of deployment to create. Valid values are 'app' or 'user'.
deployment_type = "user"
ratelimit_retries = 5
base_url = "https://api.github.com"
publish_inline_comments_fallback_with_verification = true
try_fix_invalid_inline_comments = true
app_name = "pr-agent"
ignore_bot_pr = true

[github_action_config]
# auto_review = true    # set as env var in .github/workflows/pr-agent.yaml
# auto_describe = true  # set as env var in .github/workflows/pr-agent.yaml
# auto_improve = true   # set as env var in .github/workflows/pr-agent.yaml
# pr_actions = ['opened', 'reopened', 'ready_for_review', 'review_requested']

[github_app]
# these toggles allows running the github app from custom deployments
bot_user = "github-actions[bot]"
override_deployment_type = true
# settings for "pull_request" event
handle_pr_actions = ['opened', 'reopened', 'ready_for_review']
pr_commands = [
    "/describe --pr_description.final_update_message=false",
    "/review",
    "/improve",
]
# settings for "pull_request" event with "synchronize" action - used to detect and handle push triggers for new commits
handle_push_trigger = false
push_trigger_ignore_bot_commits = true
push_trigger_ignore_merge_commits = true
push_trigger_wait_for_initial_review = true
push_trigger_pending_tasks_backlog = true
push_trigger_pending_tasks_ttl = 300
push_commands = [
    "/describe",
    "/review",
]

[gitlab]
url = "https://gitlab.com"
pr_commands = [
    "/describe --pr_description.final_update_message=false",
    "/review",
    "/improve",
]
handle_push_trigger = false
push_commands = [
    "/describe",
    "/review",
]

[bitbucket_app]
pr_commands = [
    "/describe --pr_description.final_update_message=false",
    "/review",
    "/improve --pr_code_suggestions.commitable_code_suggestions=true",
]
avoid_full_files = false

[local]
# LocalGitProvider settings - uncomment to use paths other than default
# description_path= "path/to/description.md"
# review_path= "path/to/review.md"

[gerrit]
# endpoint to the gerrit service
# url = "ssh://gerrit.example.com:29418"
# user for gerrit authentication
# user = "ai-reviewer"
# patch server where patches will be saved
# patch_server_endpoint = "http://127.0.0.1:5000/patch"
# token to authenticate in the patch server
# patch_server_token = ""

[bitbucket_server]
# URL to the BitBucket Server instance
# url = "https://git.bitbucket.com"
url = ""
pr_commands = [
    "/describe --pr_description.final_update_message=false",
    "/review",
    "/improve --pr_code_suggestions.commitable_code_suggestions=true",
]

[litellm]
# use_client = false
# drop_params = false
enable_callbacks = false
success_callback = []
failure_callback = []
service_callback = []

[pr_similar_issue]
skip_comments = false
force_update_dataset = false
max_issues_to_scan = 500
vectordb = "pinecone"

[pr_find_similar_component]
class_name = ""
file = ""
search_from_org = false
allow_fallback_less_words = true
number_of_keywords = 5
number_of_results = 5

[pinecone]
# fill and place in .secrets.toml
#api_key = ...
# environment = "gcp-starter"

[lancedb]
uri = "./lancedb"

[best_practices]
content = ""
organization_name = ""
max_lines_allowed = 800
enable_global_best_practices = false

[auto_best_practices]
enable_auto_best_practices = true # public - general flag to disable all auto best practices usage
utilize_auto_best_practices = true # public - disable usage of auto best practices in the 'improve' tool
extra_instructions = "" # public - extra instructions to the auto best practices generation prompt
content = ""
max_patterns = 5 # max number of patterns to be detected


[azure_devops_server]
pr_commands = [
    "/describe",
    "/review",
    "/improve",
]

[jira]
enable_jira_integration = true<|MERGE_RESOLUTION|>--- conflicted
+++ resolved
@@ -6,16 +6,10 @@
 
 [config]
 # models
-<<<<<<< HEAD
 model="claude-3-7-sonnet"
 #model="gemini-2.5-pro"
 fallback_models=["o4-mini", "gpt-4.1"]
 #model_weak="gemini-2.5-flash" # optional, a weaker model to use for some easier tasks
-=======
-model="o4-mini"
-fallback_models=["gpt-4.1"]
-#model_weak="gpt-4o" # optional, a weaker model to use for some easier tasks
->>>>>>> baf361f0
 # CLI
 git_provider="github"
 publish_output=true
